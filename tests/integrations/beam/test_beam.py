import pytest
import inspect

pytest.importorskip("apache_beam")

import dill
<<<<<<< HEAD
=======

>>>>>>> f11bbc26
from sentry_sdk.integrations.beam import (
    BeamIntegration,
    _wrap_task_call,
    patched_inspect_process,
)

from apache_beam.typehints.trivial_inference import instance_to_type
from apache_beam.typehints.decorators import getcallargs_forhints
from apache_beam.transforms.core import DoFn, ParDo, _DoFnParam, CallableWrapperDoFn
from apache_beam.runners.common import DoFnInvoker, OutputProcessor, DoFnContext
from apache_beam.utils.windowed_value import WindowedValue


def foo():
    return True


def bar(x, y):
    # print(x + y)
    return True


def baz(x, y=2):
    # print(x + y)
    return True


class A:
    def __init__(self, fn):
        self.r = "We are in A"
        self.fn = fn
        setattr(self, "_inspect_fn", patched_inspect_process(self, "fn"))

    def process(self):
        return self.fn()


class B(A, object):
    def fa(self, x, element=False, another_element=False):
        if x or (element and not another_element):
            # print(self.r)
            return True
        1 / 0
        return False

    def __init__(self):
        self.r = "We are in B"
        super(B, self).__init__(self.fa)


class SimpleFunc(DoFn):
    def process(self, x):
        if x:
            1 / 0
        return [True]


class PlaceHolderFunc(DoFn):
    def process(self, x, timestamp=DoFn.TimestampParam, wx=DoFn.WindowParam):
        if isinstance(timestamp, _DoFnParam) or isinstance(wx, _DoFnParam):
            raise Exception("Bad instance")
        if x:
            1 / 0
        yield True


def fail(x):
    if x:
        1 / 0
    return [True]


test_parent = A(foo)
test_child = B()
test_simple = SimpleFunc()
test_place_holder = PlaceHolderFunc()
test_callable = CallableWrapperDoFn(fail)


# Cannot call simple functions or placeholder test.
@pytest.mark.parametrize(
    "obj,f,args,kwargs",
    [
        [test_parent, "fn", (), {}],
        [test_child, "fn", (False,), {"element": True}],
        [test_child, "fn", (True,), {}],
        [test_simple, "process", (False,), {}],
        [test_callable, "process", (False,), {}],
    ],
)
def test_monkey_patch_call(obj, f, args, kwargs):
    func = getattr(obj, f)

    assert func(*args, **kwargs)
    assert _wrap_task_call(func)(*args, **kwargs)


@pytest.mark.parametrize("f", [foo, bar, baz, test_parent.fn, test_child.fn])
def test_monkey_patch_pickle(f):
    f_temp = _wrap_task_call(f)
    assert dill.pickles(f_temp), "{} is not pickling correctly!".format(f)

    # Pickle everything
    s1 = dill.dumps(f_temp)
    s2 = dill.loads(s1)
    dill.dumps(s2)


@pytest.mark.parametrize(
    "f,args,kwargs",
    [
        [foo, (), {}],
        [bar, (1, 5), {}],
        [baz, (1,), {}],
        [test_parent.fn, (), {}],
        [test_child.fn, (False,), {"element": True}],
        [test_child.fn, (True,), {}],
    ],
)
def test_monkey_patch_signature(f, args, kwargs):
    arg_types = [instance_to_type(v) for v in args]
    kwargs_types = {k: instance_to_type(v) for (k, v) in kwargs.items()}
    f_temp = _wrap_task_call(f)
    try:
        getcallargs_forhints(f, *arg_types, **kwargs_types)
    except Exception:
        print("Failed on {} with parameters {}, {}".format(f, args, kwargs))
        raise
    try:
        getcallargs_forhints(f_temp, *arg_types, **kwargs_types)
    except Exception:
        print("Failed on {} with parameters {}, {}".format(f_temp, args, kwargs))
        raise
    try:
        expected_signature = inspect.signature(f)
        test_signature = inspect.signature(f_temp)
        assert (
            expected_signature == test_signature
        ), "Failed on {}, signature {} does not match {}".format(
            f, expected_signature, test_signature
        )
    except Exception:
        # expected to pass for py2.7
        pass


class _OutputProcessor(OutputProcessor):
    def process_outputs(self, windowed_input_element, results):
        print(windowed_input_element)
        try:
            for result in results:
                assert result
        except StopIteration:
            print("In here")


@pytest.fixture
def init_beam(sentry_init):
    def inner(fn):
        sentry_init(default_integrations=False, integrations=[BeamIntegration()])
        # Little hack to avoid having to run the whole pipeline.
        pardo = ParDo(fn)
        signature = pardo._signature
        output_processor = _OutputProcessor()
        return DoFnInvoker.create_invoker(
            signature, output_processor, DoFnContext("test")
        )

    return inner


@pytest.mark.parametrize("fn", [test_simple, test_callable, test_place_holder])
def test_invoker_normal(init_beam, fn):
    invoker = init_beam(fn)
    print("Normal testing {} with {} invoker.".format(fn, invoker))
    windowed_value = WindowedValue(False, 0, [None])
    invoker.invoke_process(windowed_value)


@pytest.mark.parametrize("fn", [test_simple, test_callable, test_place_holder])
def test_invoker_exception(init_beam, capture_events, capture_exceptions, fn):
    invoker = init_beam(fn)
    events = capture_events()

    print("Exception testing {} with {} invoker.".format(fn, invoker))
    # Window value will always have one value for the process to run.
    windowed_value = WindowedValue(True, 0, [None])
    try:
        invoker.invoke_process(windowed_value)
    except Exception:
        pass

    event, = events
    exception, = event["exception"]["values"]
    assert exception["type"] == "ZeroDivisionError"
    assert exception["mechanism"]["type"] == "beam"<|MERGE_RESOLUTION|>--- conflicted
+++ resolved
@@ -4,10 +4,7 @@
 pytest.importorskip("apache_beam")
 
 import dill
-<<<<<<< HEAD
-=======
-
->>>>>>> f11bbc26
+
 from sentry_sdk.integrations.beam import (
     BeamIntegration,
     _wrap_task_call,
